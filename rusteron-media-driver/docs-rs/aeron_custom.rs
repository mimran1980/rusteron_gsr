--- conflicted
+++ resolved
@@ -475,19 +475,6 @@
 impl Default for AeronUriStringBuilder {
     fn default() -> Self {
         let r_constructor = ManagedCResource::new(
-<<<<<<< HEAD
-            move |ctx_field| {
-                let inst: aeron_uri_string_builder_t = unsafe { std::mem::zeroed() };
-                let inner_ptr: *mut aeron_uri_string_builder_t = Box::into_raw(Box::new(inst));
-                unsafe { *ctx_field = inner_ptr };
-                0
-            },
-            Some(Box::new(move |ctx_field| unsafe {
-                aeron_uri_string_builder_close(*ctx_field)
-            })),
-            true,
-            Some(|ctx| unsafe { (*ctx).closed })
-=======
           move |ctx_field| {
               let inst: aeron_uri_string_builder_t = unsafe { std::mem::zeroed() };
               let inner_ptr: *mut aeron_uri_string_builder_t = Box::into_raw(Box::new(inst));
@@ -499,7 +486,6 @@
           })),
           true,
           Some(|ctx| unsafe { (*ctx).closed })
->>>>>>> 781983d9
         ).expect("should not happen");
         Self {
           inner: CResource::OwnedOnHeap(std::rc::Rc::new(r_constructor)),
@@ -1159,4 +1145,4 @@
     }
 }
 
-impl std::error::Error for AeronCError {}
+impl std::error::Error for AeronCError {}