use crate::get_possible_wrappers;
#[allow(unused_imports)]
use crate::snake_to_pascal_case;
use itertools::Itertools;
use log::info;
use proc_macro2::{Ident, TokenStream};
use quote::{format_ident, quote, ToTokens};
use std::collections::{BTreeMap, BTreeSet};
use std::ops::Deref;
use std::str::FromStr;
use syn::{parse_str, Type};

pub const COMMON_CODE: &str = include_str!("common.rs");
pub const CLIENT_BINDINGS: &str = include_str!("../bindings/client.rs");
pub const ARCHIVE_BINDINGS: &str = include_str!("../bindings/archive.rs");
pub const MEDIA_DRIVER_BINDINGS: &str = include_str!("../bindings/media-driver.rs");

#[derive(Debug, Clone, Default)]
pub struct CBinding {
    pub wrappers: BTreeMap<String, CWrapper>,
    pub methods: Vec<Method>,
    pub handlers: Vec<CHandler>,
}

#[derive(Debug, Clone, Eq, PartialEq)]
pub struct Method {
    pub fn_name: String,
    pub struct_method_name: String,
    pub return_type: Arg,
    pub arguments: Vec<Arg>,
    pub docs: BTreeSet<String>,
}

#[derive(Debug, Clone, Eq, PartialEq)]
pub enum ArgProcessing {
    Handler(Vec<Arg>),
    StringWithLength(Vec<Arg>),
    ByteArrayWithLength(Vec<Arg>),
    Default,
}

#[derive(Debug, Clone, Eq, PartialEq)]
pub struct Arg {
    pub name: String,
    pub c_type: String,
    pub processing: ArgProcessing,
}

impl Arg {
    pub fn is_primitive(&self) -> bool {
        static PRIMITIVE_TYPES: &[&str] = &[
            "i64", "u64", "f32", "f64", "i32", "i16", "u32", "u16", "bool", "usize", "isize",
        ];
        PRIMITIVE_TYPES.iter().any(|&f| self.c_type.ends_with(f))
    }
}

impl Arg {
    const C_INT_RETURN_TYPE_STR: &'static str = ":: std :: os :: raw :: c_int";
    const C_CHAR_STR: &'static str = "* const :: std :: os :: raw :: c_char";
    const C_MUT_CHAR_STR: &'static str = "* mut :: std :: os :: raw :: c_char";
    const C_BYTE_ARRAY: &'static str = "* const u8";
    const C_BYTE_MUT_ARRAY: &'static str = "* mut u8";
    const STAR_MUT: &'static str = "* mut";
    const DOUBLE_STAR_MUT: &'static str = "* mut * mut";
    const C_VOID: &'static str = "* mut :: std :: os :: raw :: c_void";

    pub fn is_any_pointer(&self) -> bool {
        self.c_type.starts_with("* const") || self.c_type.starts_with("* mut")
    }

    pub fn is_c_string(&self) -> bool {
        self.c_type == Self::C_CHAR_STR
    }

    pub fn is_c_string_any(&self) -> bool {
        self.is_c_string() || self.is_mut_c_string()
    }

    pub fn is_mut_c_string(&self) -> bool {
        self.c_type == Self::C_MUT_CHAR_STR
    }

    pub fn is_usize(&self) -> bool {
        self.c_type == "usize"
    }

    pub fn is_byte_array(&self) -> bool {
        self.c_type == Self::C_BYTE_ARRAY || self.c_type == Self::C_BYTE_MUT_ARRAY
    }

    pub fn is_mut_byte_array(&self) -> bool {
        self.c_type == Self::C_BYTE_MUT_ARRAY
    }

    pub fn is_c_raw_int(&self) -> bool {
        self.c_type == Self::C_INT_RETURN_TYPE_STR
    }

    pub fn is_mut_pointer(&self) -> bool {
        self.c_type.starts_with(Self::STAR_MUT)
    }

    pub fn is_double_mut_pointer(&self) -> bool {
        self.c_type.starts_with(Self::DOUBLE_STAR_MUT)
    }

    pub fn is_single_mut_pointer(&self) -> bool {
        self.is_mut_pointer() && !self.is_double_mut_pointer()
    }

    pub fn is_c_void(&self) -> bool {
        self.c_type == Self::C_VOID
    }
}

impl Deref for Arg {
    type Target = str;

    fn deref(&self) -> &Self::Target {
        &self.c_type
    }
}

impl Arg {
    pub fn as_ident(&self) -> Ident {
        Ident::new(&self.name, proc_macro2::Span::call_site())
    }

    pub fn as_type(&self) -> Type {
        parse_str(&self.c_type).expect("Invalid argument type")
    }
}

#[derive(Debug, Clone)]
pub struct CHandler {
    pub type_name: String,
    pub args: Vec<Arg>,
    pub return_type: Arg,
    pub docs: BTreeSet<String>,
    pub fn_mut_signature: TokenStream,
    pub closure_type_name: TokenStream,
}

#[derive(Debug, Clone)]
pub struct ReturnType {
    original: Arg,
    wrappers: BTreeMap<String, CWrapper>,
}

impl ReturnType {
    pub fn new(original_c_type: Arg, wrappers: BTreeMap<String, CWrapper>) -> Self {
        ReturnType {
            original: original_c_type,
            wrappers,
        }
    }

    pub fn get_new_return_type(
        &self,
        convert_errors: bool,
        use_ref_for_cwrapper: bool,
    ) -> TokenStream {
        if let ArgProcessing::Handler(_) = self.original.processing {
            if self.original.name.len() > 0 {
                if !self.original.is_mut_pointer() {
                    let new_type = parse_str::<Type>(&format!(
                        "{}HandlerImpl",
                        snake_to_pascal_case(&self.original.c_type)
                    ))
                    .expect("Invalid class name in wrapper");
                    return quote! { Option<&Handler<#new_type>> };
                } else {
                    return quote! {};
                }
            }
        } else if let ArgProcessing::StringWithLength(_) = self.original.processing {
            if self.original.name.len() > 0 {
                if self.original.is_c_string() {
                    return quote! { &str };
                } else if self.original.is_mut_c_string() {
                    // return quote! { &mut str };
                } else {
                    return quote! {};
                }
            }
        } else if let ArgProcessing::ByteArrayWithLength(_) = self.original.processing {
            if self.original.name.len() > 0 {
                if self.original.is_byte_array() {
                    if self.original.is_mut_byte_array() {
                        return quote! { &mut [u8] };
                    } else {
                        return quote! { &[u8] };
                    }
                } else {
                    return quote! {};
                }
            }
        }

        if self.original.is_single_mut_pointer() {
            let type_name = self.original.split(" ").last().unwrap();
            if let Some(wrapper) = self.wrappers.get(type_name) {
                let new_type =
                    parse_str::<Type>(&wrapper.class_name).expect("Invalid class name in wrapper");
                if use_ref_for_cwrapper {
                    return quote! { &#new_type };
                } else {
                    return quote! { #new_type };
                }
            }
        }
        if let Some(wrapper) = self.wrappers.get(&self.original.c_type) {
            let new_type =
                parse_str::<Type>(&wrapper.class_name).expect("Invalid class name in wrapper");
            return quote! { #new_type };
        }
        if convert_errors && self.original.is_c_raw_int() {
            return quote! { Result<i32, AeronCError> };
        }
        if self.original.is_c_string() {
            // if incoming argument use &CString
            if !convert_errors && use_ref_for_cwrapper {
                return quote! { &std::ffi::CStr };
            } else {
                return quote! { &str };
            }
        }
        let return_type: Type = parse_str(&self.original).expect("Invalid return type");
        if self.original.is_single_mut_pointer() && self.original.is_primitive() {
            let mut_type: Type = parse_str(
                &return_type
                    .to_token_stream()
                    .to_string()
                    .replace("* mut ", "&mut "),
            )
            .unwrap();
            return quote! { #mut_type };
        }
        quote! { #return_type }
    }

    pub fn handle_c_to_rs_return(
        &self,
        result: TokenStream,
        convert_errors: bool,
        use_self: bool,
    ) -> TokenStream {
        if let ArgProcessing::StringWithLength(_) = &self.original.processing {
            if !self.original.is_c_string_any() {
                return quote! {};
            }
        }
        if let ArgProcessing::ByteArrayWithLength(args) = &self.original.processing {
            if !self.original.is_byte_array() {
                return quote! {};
            } else {
                let star_const = &args[0].as_ident();
                let length = &args[1].as_ident();
                let me = if use_self {
                    quote! {self.}
                } else {
                    quote! {}
                };
                if self.original.is_mut_byte_array() {
                    return quote! {
                        unsafe { if #me #star_const.is_null() { &mut [] as &mut [_]  } else {std::slice::from_raw_parts_mut(#me #star_const, #me #length.try_into().unwrap()) } }
                    };
                } else {
                    return quote! {
                        if #me #star_const.is_null() { &[] as &[_]  } else { std::slice::from_raw_parts(#me #star_const, #me #length) }
                    };
                }
            }
        }

        if convert_errors && self.original.is_c_raw_int() {
            quote! {
                if result < 0 {
                    return Err(AeronCError::from_code(result));
                } else {
                    return Ok(result)
                }
            }
        } else if self.original.is_c_string() {
            if let ArgProcessing::StringWithLength(args) = &self.original.processing {
                let length = &args[1].as_ident();
                return quote! { if #result.is_null() { ""} else { std::str::from_utf8_unchecked(std::slice::from_raw_parts(#result as *const u8, #length.try_into().unwrap()))}};
            } else {
                return quote! { if #result.is_null() { ""} else { unsafe { std::ffi::CStr::from_ptr(#result).to_str().unwrap() } } };
            }
        } else if self.original.is_single_mut_pointer() && self.original.is_primitive() {
            return quote! {
                unsafe { &mut *#result }
            };
        } else {
            quote! { #result.into() }
        }
    }

    pub fn method_generics_for_where(&self) -> Option<TokenStream> {
        if let ArgProcessing::Handler(handler_client) = &self.original.processing {
            if !self.original.is_mut_pointer() {
                let handler = handler_client.get(0).unwrap();
                let new_type = parse_str::<Type>(&format!(
                    "{}HandlerImpl",
                    snake_to_pascal_case(&handler.c_type)
                ))
                .expect("Invalid class name in wrapper");
                let new_handler = parse_str::<Type>(&format!(
                    "{}Callback",
                    snake_to_pascal_case(&handler.c_type)
                ))
                .expect("Invalid class name in wrapper");
                return Some(quote! {
                    #new_type: #new_handler
                });
            }
        }
        None
    }

    pub fn method_generics_for_method(&self) -> Option<TokenStream> {
        if let ArgProcessing::Handler(handler_client) = &self.original.processing {
            if !self.original.is_mut_pointer() {
                let handler = handler_client.get(0).unwrap();
                let new_type = parse_str::<Type>(&format!(
                    "{}HandlerImpl",
                    snake_to_pascal_case(&handler.c_type)
                ))
                .expect("Invalid class name in wrapper");
                return Some(quote! {
                    #new_type
                });
            }
        }
        None
    }

    pub fn handle_rs_to_c_return(
        &self,
        result: TokenStream,
        include_field_name: bool,
    ) -> TokenStream {
        if let ArgProcessing::Handler(handler_client) = &self.original.processing {
            if !self.original.is_mut_pointer() {
                let handler = handler_client.get(0).unwrap();
                let handler_name = handler.as_ident();
                let handler_type = handler.as_type();
                let clientd_name = handler_client.get(1).unwrap().as_ident();
                let method_name = format_ident!("{}_callback", handler.c_type);
                let new_type = parse_str::<Type>(&format!(
                    "{}HandlerImpl",
                    snake_to_pascal_case(&self.original.c_type)
                ))
                .expect("Invalid class name in wrapper");
                if include_field_name {
                    return quote! {
                        #handler_name: { let callback: #handler_type = if #handler_name.is_none() { None } else { Some(#method_name::<#new_type>) }; callback },
                        #clientd_name: #handler_name.map(|m|m.as_raw()).unwrap_or_else(|| std::ptr::null_mut())
                    };
                } else {
                    return quote! {
                        { let callback: #handler_type = if #handler_name.is_none() { None } else { Some(#method_name::<#new_type>) }; callback },
                        #handler_name.map(|m|m.as_raw()).unwrap_or_else(|| std::ptr::null_mut())
                    };
                }
            } else {
                return quote! {};
            }
        }
        if let ArgProcessing::StringWithLength(handler_client) = &self.original.processing {
            if !self.original.is_c_string() {
                let array = handler_client.get(0).unwrap();
                let array_name = array.as_ident();
                let length_name = handler_client.get(1).unwrap().as_ident();
                if include_field_name {
                    return quote! {
                        #array_name: #array_name.as_ptr() as *const _,
                        #length_name: #array_name.len()
                    };
                } else {
                    return quote! {
                        #array_name.as_ptr() as *const _,
                        #array_name.len()
                    };
                }
            } else {
                return quote! {};
            }
        }
        if let ArgProcessing::ByteArrayWithLength(handler_client) = &self.original.processing {
            if !self.original.is_byte_array() {
                let array = handler_client.get(0).unwrap();
                let array_name = array.as_ident();
                let length_name = handler_client.get(1).unwrap().as_ident();
                if include_field_name {
                    return quote! {
                        #array_name: #array_name.as_ptr() as *mut _,
                        #length_name: #array_name.len()
                    };
                } else {
                    return quote! {
                        #array_name.as_ptr() as *mut _,
                        #array_name.len()
                    };
                }
            } else {
                return quote! {};
            }
        }

        if include_field_name {
            let arg_name = self.original.as_ident();
            return if self.original.is_c_string() {
                quote! {
                    #arg_name: #result.as_ptr()
                }
            } else {
                if self.original.is_single_mut_pointer() && self.original.is_primitive() {
                    return quote! {
                        #arg_name: #result as *mut _
                    };
                }

                quote! { #arg_name: #result.into() }
            };
        }

        if self.original.is_single_mut_pointer() && self.original.is_primitive() {
            return quote! {
                #result as *mut _
            };
        }

        if self.original.is_c_string() {
            quote! {
                #result.as_ptr()
            }
        } else {
            quote! { #result.into() }
        }
    }
}

#[derive(Debug, Clone, Default, Eq, PartialEq)]
pub struct CWrapper {
    pub class_name: String,
    pub type_name: String,
    pub without_name: String,
    pub fields: Vec<Arg>,
    pub methods: Vec<Method>,
    pub docs: BTreeSet<String>,
}

impl CWrapper {
    pub fn find_methods(&self, name: &str) -> Vec<Method> {
        self.methods
            .iter()
            .filter(|m| m.struct_method_name == name)
            .cloned()
            .collect_vec()
    }

    pub fn find_unique_method(&self, name: &str) -> Option<Method> {
        let results = self.find_methods(name);
        if results.len() == 1 {
            results.into_iter().next()
        } else {
            None
        }
    }

    fn get_close_method(&self) -> Option<Method> {
        self.find_unique_method("close")
    }

    fn get_is_closed_method(&self) -> Option<Method> {
        self.find_unique_method("is_closed")
    }

    fn get_is_closed_method_quote(&self) -> TokenStream {
        if let Some(method) = self.get_is_closed_method() {
            let fn_name = format_ident!("{}", method.fn_name);
            quote! {
                Some(|c| unsafe{#fn_name(c)})
            }
        } else {
            quote! {
                None
            }
        }
    }

    /// Generate logging expressions for method arguments
    fn generate_arg_logging(arguments: &[Arg], arg_names: &[TokenStream]) -> TokenStream {
        let mut arg_names_idx = 0;
        let mut arg_names_for_logging = vec![];

        for (arg_idx, arg) in arguments.iter().enumerate() {
            if arg_names_idx >= arg_names.len() {
                break;
            }

            let arg_name_str = &arg.name;
            let arg_type = arg.as_type();
            let arg_ident = arg.as_ident();

            // Determine how to log this argument
            match &arg.processing {
                ArgProcessing::Handler(_) if !arg.is_mut_pointer() => {
                    // Handlers - just show type
                    arg_names_for_logging.push(quote! {
                        concat!(#arg_name_str, ": ", stringify!(#arg_type)).to_string()
                    });
                    arg_names_idx += 2; // Skip BOTH expanded values (callback + clientd)
                }
                ArgProcessing::StringWithLength(_args) => {
                    // Check if this is the length argument (second in pair) - skip it
                    if arg_idx > 0 && arguments[arg_idx - 1].processing == arg.processing {
                        continue;
                    }
                    // This is the string argument - show the actual string value
                    arg_names_for_logging.push(quote! {
                        format!("{} = {:?}", #arg_name_str, #arg_ident)
                    });
                    arg_names_idx += 2;
                }
                ArgProcessing::ByteArrayWithLength(_args) => {
                    // Check if this is the length argument (second in pair) - skip it
                    if arg_idx > 0 && arguments[arg_idx - 1].processing == arg.processing {
                        continue;
                    }
                    // This is the byte array argument - show name, type, and length
                    arg_names_for_logging.push(quote! {
                        format!("{}: {} (len={})", #arg_name_str, stringify!(#arg_type), #arg_ident.len()) 
                    });
                    arg_names_idx += 2;
                }
                _ => {
                    // For primitive types, show value. For pointers/structs, just show name:type
                    if arg.is_primitive() && !arg.is_any_pointer() {
                        arg_names_for_logging.push(quote! {
                            format!("{} = {:?}", #arg_name_str, #arg_ident)
                        });
                    } else {
                        arg_names_for_logging.push(quote! {
                            concat!(#arg_name_str, ": ", stringify!(#arg_type)).to_string()
                        });
                    }
                    arg_names_idx += 1;
                }
            }
        }

        // For logging - need explicit type when array is empty
        if arg_names_for_logging.is_empty() {
            quote! { [""; 0].join(", ") }
        } else {
            quote! { [#(#arg_names_for_logging),*].join(", ") }
        }
    }

    /// Generate methods for the struct
    fn generate_methods(
        &self,
        wrappers: &BTreeMap<String, CWrapper>,
        closure_handlers: &Vec<CHandler>,
        additional_outer_impls: &mut Vec<TokenStream>,
    ) -> Vec<TokenStream> {
        self.methods
            .iter()
            .filter(|m| !m.arguments.iter().any(|arg| arg.is_double_mut_pointer()))
            .map(|method| {
                if method.struct_method_name.contains("errmsg") {
                    info!("{}", method.fn_name);
                }
                let set_closed = if method.struct_method_name == "close" {
                    quote! {
                        if let Some(inner) = self.inner.as_owned() {
                            inner.close_already_called.set(true);
                        }
                    }
                } else {
                    quote! {}
                };

                let fn_name =
                    Ident::new(&method.struct_method_name, proc_macro2::Span::call_site());
                let return_type_helper =
                    ReturnType::new(method.return_type.clone(), wrappers.clone());
                let mut return_type = return_type_helper.get_new_return_type(true, false);
                let ffi_call = Ident::new(&method.fn_name, proc_macro2::Span::call_site());

                // Filter out arguments that are `*mut` of the struct's type
                let generic_types: Vec<TokenStream> = method
                    .arguments
                    .iter()
                    .flat_map(|arg| {
                        ReturnType::new(arg.clone(), wrappers.clone())
                            .method_generics_for_where()
                            .into_iter()
                    })
                    .collect_vec();
                let where_clause = if generic_types.is_empty() {
                    quote! {}
                } else {
                    quote! { <#(#generic_types),*> }
                };

                let fn_arguments: Vec<TokenStream> = method
                    .arguments
                    .iter()
                    .filter_map(|arg| {
                        let ty = &arg.c_type;
                        let t = if arg.is_single_mut_pointer() {
                            ty.split(" ").last().unwrap()
                        } else {
                            "notfound"
                        };
                        if let Some(matching_wrapper) = wrappers.get(t) {
                            if matching_wrapper.type_name == self.type_name {
                                None
                            } else {
                                let arg_name = arg.as_ident();
                                let arg_type = ReturnType::new(arg.clone(), wrappers.clone())
                                    .get_new_return_type(false, true);
                                if arg_type.is_empty() {
                                    None
                                } else {
                                    Some(quote! { #arg_name: #arg_type })
                                }
                            }
                        } else {
                            let arg_name = arg.as_ident();
                            let arg_type = ReturnType::new(arg.clone(), wrappers.clone())
                                .get_new_return_type(false, true);
                            if arg_type.is_empty() {
                                None
                            } else {
                                Some(quote! { #arg_name: #arg_type })
                            }
                        }
                    })
                    .filter(|t| !t.is_empty())
                    .collect();

                let mut uses_self = false;

                // Filter out argument names for the FFI call
                let mut arg_names: Vec<TokenStream> = method
                    .arguments
                    .iter()
                    .filter_map(|arg| {
                        let ty = &arg.c_type;
                        let t = if arg.is_single_mut_pointer() {
                            ty.split(" ").last().unwrap()
                        } else {
                            "notfound"
                        };
                        if let Some(_matching_wrapper) = wrappers.get(t) {
                            let field_name = arg.as_ident();
                            if ty.ends_with(self.type_name.as_str()) {
                                uses_self = true;
                                Some(quote! { self.get_inner() })
                            } else {
                                Some(quote! { #field_name.get_inner() })
                            }
                        } else {
                            let arg_name = arg.as_ident();
                            let arg_name = quote! { #arg_name };
                            let arg_name = ReturnType::new(arg.clone(), wrappers.clone())
                                .handle_rs_to_c_return(arg_name, false);
                            Some(quote! { #arg_name })
                        }
                    })
                    .filter(|t| !t.is_empty())
                    .collect();

                let converter = return_type_helper.handle_c_to_rs_return(quote! { result }, true, false);

                let mut method_docs: Vec<TokenStream> = get_docs(&method.docs, wrappers, Some(&fn_arguments) );

                // Generate logging expression for arguments
                let args_log_expr = Self::generate_arg_logging(&method.arguments, &arg_names);

                let possible_self = if uses_self  {
                    quote! { &self, }
                } else {
                    if return_type.to_string().eq("& str") {
                        return_type = quote! { &'static str  };
                        method_docs.push(quote! {#[doc = "SAFETY: this is static for performance reasons, so you should not store this without copying it!!"]});
                    }
                    quote! {}
                };



                let mut additional_methods = vec![];

                Self::add_mut_string_methods_if_applicable(method, &fn_name, uses_self, &method_docs, &mut additional_methods);

                // getter methods
                Self::add_getter_instead_of_mut_arg_if_applicable(wrappers, method, &fn_name, &where_clause, &possible_self, &method_docs, &mut additional_methods);

                Self::add_once_methods_for_handlers(closure_handlers, method, &fn_name, &return_type, &ffi_call, &where_clause, &fn_arguments, &mut arg_names, &converter, &possible_self, &method_docs, &mut additional_methods, &set_closed);

                let mut_primitivies = method.arguments.iter()
                    .filter(|a| a.is_mut_pointer() && a.is_primitive())
                    .collect_vec();
                let single_mut_field = method.return_type.is_c_raw_int() && mut_primitivies.len() == 1;

                // in aeron some methods return error code but have &mut primitive
                // ideally we should return that primitive instead of forcing user to pass it in
                if single_mut_field {
                    let mut_field = mut_primitivies.first().unwrap();
                    let rt: Type = parse_str(mut_field.c_type.split_whitespace().last().unwrap()).unwrap();
                    let return_type = quote! { Result<#rt, AeronCError> };

                    let fn_arguments= fn_arguments.into_iter().filter(|arg| {!arg.to_string().contains("& mut ")})
                        .collect_vec();

                    let idx = arg_names.iter().enumerate()
                        .filter(|(_, arg)| arg.to_string().ends_with("* mut _"))
                        .map(|(i, _)| i)
                        .next().unwrap();

                    arg_names[idx] = quote! { &mut mut_result };

                    let mut first = true;
                    let mut method_docs = method_docs.iter()
                        .filter(|d| !d.to_string().contains("# Return"))
                        .map(|d| {
                            let mut string = d.to_string();
                            string = string.replace("# Parameters", "");
                            if string.contains("out param") {
                                TokenStream::from_str(&string.replace("- `", "\n# Return\n`")).unwrap()
                            } else {
                                if string.contains("- `") && first {
                                    first = false;
                                    string = string.replacen("- `","# Parameters\n- `", 1);
                                }
                                TokenStream::from_str(&string).unwrap()
                            }
                        })
                        .collect_vec();

                    let filter_param_title = !method_docs.iter().any(|d| d.to_string().contains("- `"));

                    if filter_param_title {
                        method_docs = method_docs.into_iter()
                            .map(|s| TokenStream::from_str(s.to_string().replace("# Parameters\n", "").as_str()).unwrap())
                            .collect_vec();
                    }

                    quote! {
                        #[inline]
                        #(#method_docs)*
                        pub fn #fn_name #where_clause(#possible_self #(#fn_arguments),*) -> #return_type {
                            #set_closed
                            unsafe {
                                let mut mut_result: #rt = Default::default();

                                #[cfg(feature = "log-c-bindings")]
                                log::info!(
                                    "{}({})",
                                    stringify!(#ffi_call),
                                    #args_log_expr
                                );

                                let err_code = #ffi_call(#(#arg_names),*);

                                #[cfg(feature = "log-c-bindings")]
                                log::info!("  -> err_code = {:?}, result = {:?}", err_code, mut_result);

                                if err_code < 0 {
                                    return Err(AeronCError::from_code(err_code));
                                } else {
                                    return Ok(mut_result);
                                }
                            }
                        }

                        #(#additional_methods)*
                    }
                } else {
                    quote! {
                        #[inline]
                        #(#method_docs)*
                        pub fn #fn_name #where_clause(#possible_self #(#fn_arguments),*) -> #return_type {
                            #set_closed
                            unsafe {
                                #[cfg(feature = "log-c-bindings")]
                                log::info!(
                                    "{}({})",
                                    stringify!(#ffi_call),
                                    #args_log_expr
                                );

                                let result = #ffi_call(#(#arg_names),*);

                                #[cfg(feature = "log-c-bindings")]
                                log::info!("  -> {:?}", result);

                                #converter
                            }
                        }

                        #(#additional_methods)*
                    }
                }
            })
            .collect()
    }

    fn add_once_methods_for_handlers(
        closure_handlers: &Vec<CHandler>,
        method: &Method,
        fn_name: &Ident,
        return_type: &TokenStream,
        ffi_call: &Ident,
        where_clause: &TokenStream,
        fn_arguments: &Vec<TokenStream>,
        arg_names: &mut Vec<TokenStream>,
        converter: &TokenStream,
        possible_self: &TokenStream,
        method_docs: &Vec<TokenStream>,
        additional_methods: &mut Vec<TokenStream>,
        set_closed: &TokenStream,
    ) {
        if method.arguments.iter().any(|arg| {
            matches!(arg.processing, ArgProcessing::Handler(_))
                && !method.fn_name.starts_with("set_")
                && !method.fn_name.starts_with("add_")
        }) {
            let fn_name = format_ident!("{}_once", fn_name);

            // replace type to be FnMut
            let mut where_clause = where_clause.to_string();

            for c in closure_handlers.iter() {
                if !c.closure_type_name.is_empty() {
                    where_clause = where_clause.replace(
                        &c.closure_type_name.to_string(),
                        &c.fn_mut_signature.to_string(),
                    );
                }
            }
            let where_clause = parse_str::<TokenStream>(&where_clause).unwrap();

            // replace arguments from Handler to Closure
            let fn_arguments = fn_arguments.iter().map(|arg| {
                let mut arg = arg.clone();
                let str = arg.to_string();
                if str.contains("& Handler ") {
                    // e.g. callback : Option < & Handler < AeronErrorLogReaderFuncHandlerImpl >>
                    let parts = str.split(" ").collect_vec();
                    let variable_name = parse_str::<TokenStream>(parts[0]).unwrap();
                    let closure_type = parse_str::<TokenStream>(parts[parts.len() - 2]).unwrap();
                    arg = quote! { mut #variable_name : #closure_type };
                }

                arg
            });

            // update code to directly call closure without need of box or handler
            let arg_names = arg_names.iter().map(|x| {
                let mut str = x.to_string()
                    .replace("_callback :: <", "_callback_for_once_closure :: <")
                    ;

                if str.contains("_callback_for_once_closure") {
                    /*
                        let callback: aeron_counters_reader_foreach_counter_func_t = if func.is_none() {
                                None
                            } else {
                                Some(
                                    aeron_counters_reader_foreach_counter_func_t_callback_for_once_closure::<
                                        AeronCountersReaderForeachCounterFuncHandlerImpl,
                                    >,
                                )
                            };
                            callback
                        },
                        func.map(|m| m.as_raw())
                            .unwrap_or_else(|| std::ptr::null_mut()),

                     */
                    let caps = regex::Regex::new(
                        r#"let callback\s*:\s*(?P<type>[\w_]+)\s*=\s*if\s*(?P<handler_var_name>[\w_]+)\s*\.\s*is_none\s*\(\).*Some\s*\(\s*(?P<callback>[\w_]+)\s*::\s*<\s*(?P<handler>[\w_]+)\s*>\s*\).*"#
                    )
                        .unwrap()
                        .captures(&str)
                        .expect(&format!("regex failed for {str}"));
                    let func_type = parse_str::<TokenStream>(&caps["type"]).unwrap();
                    let handler_var_name = parse_str::<TokenStream>(&caps["handler_var_name"]).unwrap();
                    let callback = parse_str::<TokenStream>(&caps["callback"]).unwrap();
                    let handler_type = parse_str::<TokenStream>(&caps["handler"]).unwrap();

                    let new_code = quote! {
                                Some(#callback::<#handler_type>),
                                &mut #handler_var_name as *mut _ as *mut std::os::raw::c_void
                            };
                    str = new_code.to_string();
                }

                parse_str::<TokenStream>(&str).unwrap()
            }).collect_vec();

            // Generate logging expression for arguments
            let args_log_expr = Self::generate_arg_logging(&method.arguments, &arg_names);

            additional_methods.push(quote! {
                #[inline]
                #(#method_docs)*
                ///
                ///
                /// _NOTE: aeron must not store this closure and instead use it immediately. If not you will get undefined behaviour,
                ///  use with care_
                pub fn #fn_name #where_clause(#possible_self #(#fn_arguments),*) -> #return_type {
                    #set_closed
                    unsafe {
                        #[cfg(feature = "log-c-bindings")]
                        log::info!(
                            "{}({})",
                            stringify!(#ffi_call),
                            #args_log_expr
                        );

                        let result = #ffi_call(#(#arg_names),*);

                        #[cfg(feature = "log-c-bindings")]
                        log::info!("  -> {:?}", result);

                        #converter
                    }
                }
            })
        }
    }

    fn add_getter_instead_of_mut_arg_if_applicable(
        wrappers: &BTreeMap<String, CWrapper>,
        method: &Method,
        fn_name: &Ident,
        where_clause: &TokenStream,
        possible_self: &TokenStream,
        method_docs: &Vec<TokenStream>,
        additional_methods: &mut Vec<TokenStream>,
    ) {
        if ["constants", "buffers", "values"]
            .iter()
            .any(|name| method.struct_method_name == *name)
            && method.arguments.len() == 2
        {
            let rt = ReturnType::new(method.arguments[1].clone(), wrappers.clone());
            let return_type = rt.get_new_return_type(false, false);
            let getter_method = format_ident!("get_{}", fn_name);
            let method_docs = method_docs
                .iter()
                .cloned()
                .take_while(|t| !t.to_string().contains(" Parameter"))
                .collect_vec();
            additional_methods.push(quote! {
                        #[inline]
                        #(#method_docs)*
                        pub fn #getter_method #where_clause(#possible_self) -> Result<#return_type, AeronCError> {
                            let result = #return_type::new_zeroed_on_stack();
                            self.#fn_name(&result)?;
                            Ok(result)
                        }
                    });
        }
    }

    fn add_mut_string_methods_if_applicable(
        method: &Method,
        fn_name: &Ident,
        uses_self: bool,
        method_docs: &Vec<TokenStream>,
        additional_methods: &mut Vec<TokenStream>,
    ) {
        if method.arguments.len() == 3 && uses_self {
            let method_docs = method_docs.clone();
            let into_method = format_ident!("{}_into", fn_name);
            if method.arguments[1].is_mut_c_string() && method.arguments[2].is_usize() {
                let string_method = format_ident!("{}_as_string", fn_name);
                additional_methods.push(quote! {
    #[inline]
    #(#method_docs)*
    pub fn #string_method(
        &self,
        max_length: usize,
    ) -> Result<String, AeronCError> {
        let mut result = String::with_capacity(max_length);
        self.#into_method(&mut result)?;
        Ok(result)
    }

    #[inline]
    #(#method_docs)*
    #[doc = "NOTE: allocation friendly method, the string capacity must be set as it will truncate string to capacity it will never grow the string. So if you pass String::new() it will write 0 chars"]
    pub fn #into_method(
        &self,
        dst_truncate_to_capacity: &mut String,
    ) -> Result<i32, AeronCError> {
        unsafe {
            let capacity = dst_truncate_to_capacity.capacity();
            let vec = dst_truncate_to_capacity.as_mut_vec();
            vec.set_len(capacity);
            let result = self.#fn_name(vec.as_mut_ptr() as *mut _, capacity)?;
            let mut len = 0;
            loop {
                if len == capacity {
                    break;
                }
                let val = vec[len];
                if val == 0 {
                    break;
                }
                len += 1;
            }
            vec.set_len(len);
            Ok(result)
        }
    }
                        });
            }
        }
    }

    /// Generate the fields / getters
    fn generate_fields(
        &self,
        cwrappers: &BTreeMap<String, CWrapper>,
        debug_fields: &mut Vec<TokenStream>,
    ) -> Vec<TokenStream> {
        self.fields
            .iter()
            .filter(|arg| {
                !arg.name.starts_with("_")
                    && !self
                        .methods
                        .iter()
                        .any(|m| m.struct_method_name.as_str() == arg.name)
            })
            .map(|arg| {
                let field_name = &arg.name;
                let fn_name = Ident::new(field_name, proc_macro2::Span::call_site());

                let mut arg = arg.clone();
                // for mut strings return just &str not &mut str
                if arg.is_mut_c_string() {
                    arg.c_type = arg.c_type.replace(" mut ", " const ");
                }
                let mut rt = ReturnType::new(arg.clone(), cwrappers.clone());
                let mut return_type = rt.get_new_return_type(false, false);
                let handler = if let ArgProcessing::Handler(_) = &arg.processing {
                    true
                } else {
                    false
                };
                if return_type.is_empty() || handler {
                    rt = ReturnType::new(
                        Arg {
                            processing: ArgProcessing::Default,
                            ..arg.clone()
                        },
                        cwrappers.clone(),
                    );
                    return_type = rt.get_new_return_type(false, false);
                }
                let converter = rt.handle_c_to_rs_return(quote! { self.#fn_name }, false, true);

                if rt.original.is_primitive()
                    || rt.original.is_c_string_any()
                    || rt.original.is_byte_array()
                    || cwrappers.contains_key(&rt.original.c_type)
                {
                    if !rt.original.is_any_pointer() {
                        debug_fields
                            .push(quote! { .field(stringify!(#fn_name), &self.#fn_name()) });
                    }
                }

                quote! {
                    #[inline]
                    pub fn #fn_name(&self) -> #return_type {
                        #converter
                    }
                }
            })
            .filter(|t| !t.is_empty())
            .collect()
    }

    /// Generate the constructor for the struct
    fn generate_constructor(
        &self,
        wrappers: &BTreeMap<String, CWrapper>,
        constructor_fields: &mut Vec<TokenStream>,
        new_ref_set_none: &mut Vec<TokenStream>,
    ) -> Vec<TokenStream> {
        let constructors = self
            .methods
            .iter()
            .filter(|m| m.arguments.iter().any(|arg| arg.is_double_mut_pointer() ))
            .map(|method| {
                let init_fn = format_ident!("{}", method.fn_name);
                let close_method = self.find_close_method(method);
                let found_close = close_method.is_some()
                    && close_method.unwrap().return_type.is_c_raw_int()
                    && close_method.unwrap() != method
                    && close_method
                        .unwrap()
                        .arguments
                        .iter()
                        .skip(1)
                        .all(|a| method.arguments.iter().any(|a2| a.name == a2.name));
                if found_close {
                    let close_fn = format_ident!("{}", close_method.unwrap().fn_name);
                    let init_args: Vec<TokenStream> = method
                        .arguments
                        .iter()
                        .enumerate()
                        .map(|(idx, arg)| {
                            if idx == 0 {
                                quote! { ctx_field }
                            } else {
                                let arg_name = arg.as_ident();
                                quote! { #arg_name }
                            }
                        })
                        .filter(|t| !t.is_empty())
                        .collect();
                    let close_args: Vec<TokenStream> = close_method
                        .unwrap_or(method)
                        .arguments
                        .iter()
                        .enumerate()
                        .map(|(idx, arg)| {
                            if idx == 0 {
                                if arg.is_double_mut_pointer() {
                                    quote! { ctx_field }
                                } else {
                                    quote! { *ctx_field }
                                }
                            } else {
                                let arg_name = arg.as_ident();
                                quote! { #arg_name.into() }
                            }
                        })
                        .filter(|t| !t.is_empty())
                        .collect();
                    let lets: Vec<TokenStream> =
                        Self::lets_for_copying_arguments(wrappers, &method.arguments, true);

                    constructor_fields.clear();
                    constructor_fields.extend(Self::constructor_fields(
                        wrappers,
                        &method.arguments,
                        &self.class_name,
                    ));

                    let new_ref_args =
                        Self::new_args(wrappers, &method.arguments, &self.class_name, false);

                    new_ref_set_none.clear();
                    new_ref_set_none.extend(Self::new_args(
                        wrappers,
                        &method.arguments,
                        &self.class_name,
                        true,
                    ));

                    let new_args: Vec<TokenStream> = method
                        .arguments
                        .iter()
                        .enumerate()
                        .filter_map(|(_idx, arg)| {
                            if arg.is_double_mut_pointer() {
                                None
                            } else {
                                let arg_name = arg.as_ident();
                                let arg_type = ReturnType::new(arg.clone(), wrappers.clone())
                                    .get_new_return_type(false, true);
                                if arg_type.clone().into_token_stream().is_empty() {
                                    None
                                } else {
                                    Some(quote! { #arg_name: #arg_type })
                                }
                            }
                        })
                        .filter(|t| !t.is_empty())
                        .collect();

                    let fn_name = format_ident!(
                        "{}",
                        method
                            .struct_method_name
                            .replace("init", "new")
                            .replace("create", "new")
                    );

                    let generic_types: Vec<TokenStream> = method
                        .arguments
                        .iter()
                        .flat_map(|arg| {
                            ReturnType::new(arg.clone(), wrappers.clone())
                                .method_generics_for_where()
                                .into_iter()
                        })
                        .collect_vec();
                    let where_clause = if generic_types.is_empty() {
                        quote! {}
                    } else {
                        quote! { <#(#generic_types),*> }
                    };

                    let method_docs: Vec<TokenStream> =
                        get_docs(&method.docs, wrappers, Some(&new_args));

                    // Generate logging expression token stream (will be evaluated in closure)
                    let init_log_expr_tokens = Self::generate_arg_logging(&method.arguments, &init_args);
                    // Generate logging for close method arguments
                    let close_log_expr_tokens = if let Some(close_m) = close_method {
                        Self::generate_arg_logging(&close_m.arguments, &close_args)
                    } else {
                        quote! { "" }
                    };

                    let is_closed_method = self.get_is_closed_method_quote();
                    quote! {
                        #(#method_docs)*
                        pub fn #fn_name #where_clause(#(#new_args),*) -> Result<Self, AeronCError> {
                            #(#lets)*
                            // new by using constructor
                            let resource_constructor = ManagedCResource::new(
                                move |ctx_field| unsafe {
                                    #[cfg(feature = "log-c-bindings")]
                                    {
                                        let log_args = #init_log_expr_tokens;
                                        log::info!("{}({})", stringify!(#init_fn), log_args);
                                    }
                                    #init_fn(#(#init_args),*)
                                },
                                Some(Box::new(move |ctx_field| unsafe {
                                    #[cfg(feature = "log-c-bindings")]
                                    {
                                        let log_args = #close_log_expr_tokens;
                                        log::info!("{}({})", stringify!(#close_fn), log_args);
                                    }
                                    #close_fn(#(#close_args),*)
                                } )),
                                false,
                                #is_closed_method,
                            )?;

                            Ok(Self {
                                inner: CResource::OwnedOnHeap(std::rc::Rc::new(resource_constructor)),
                                #(#new_ref_args)*
                            })
                        }
                    }
                } else {
                    quote! {}
                }
            })
            .collect_vec();

        let no_constructor = constructors
            .iter()
            .map(|x| x.to_string())
            .join("")
            .trim()
            .is_empty();
        if no_constructor {
            let type_name = format_ident!("{}", self.type_name);
            let is_closed_method = self.get_is_closed_method_quote();

            let zeroed_impl = quote! {
                #[inline]
                /// creates zeroed struct where the underlying c struct is on the heap
                pub fn new_zeroed_on_heap() -> Self {
                    let resource = ManagedCResource::new(
                        move |ctx_field| {
                            #[cfg(feature = "extra-logging")]
                            log::info!("creating zeroed empty resource on heap {}", stringify!(#type_name));
                            let inst: #type_name = unsafe { std::mem::zeroed() };
                            let inner_ptr: *mut #type_name = Box::into_raw(Box::new(inst));
                            unsafe { *ctx_field = inner_ptr };
                            0
                        },
                        None,
                        true,
                        #is_closed_method
                    ).unwrap();

                    Self {
                        inner: CResource::OwnedOnHeap(std::rc::Rc::new(resource)),
                    }
                }

                #[inline]
                /// creates zeroed struct where the underlying c struct is on the stack
                /// _(Use with care)_
                pub fn new_zeroed_on_stack() -> Self {
                    #[cfg(feature = "extra-logging")]
                    log::debug!("creating zeroed empty resource on stack {}", stringify!(#type_name));

                    Self {
                        inner: CResource::OwnedOnStack(std::mem::MaybeUninit::zeroed()),
                    }
                }
            };
            if self.has_default_method() {
                let type_name = format_ident!("{}", self.type_name);
                let new_args: Vec<TokenStream> = self
                    .fields
                    .iter()
                    .filter_map(|arg| {
                        let arg_name = arg.as_ident();
                        let arg_type = ReturnType::new(arg.clone(), wrappers.clone())
                            .get_new_return_type(false, true);
                        if arg_type.is_empty() {
                            None
                        } else {
                            Some(quote! { #arg_name: #arg_type })
                        }
                    })
                    .filter(|t| !t.is_empty())
                    .collect();
                let init_args: Vec<TokenStream> = self
                    .fields
                    .iter()
                    .map(|arg| {
                        let arg_name = arg.as_ident();
                        let value = ReturnType::new(arg.clone(), wrappers.clone())
                            .handle_rs_to_c_return(quote! { #arg_name }, true);
                        quote! { #value }
                    })
                    .filter(|t| !t.is_empty())
                    .collect();

                let generic_types: Vec<TokenStream> = self
                    .fields
                    .iter()
                    .flat_map(|arg| {
                        ReturnType::new(arg.clone(), wrappers.clone())
                            .method_generics_for_where()
                            .into_iter()
                    })
                    .collect_vec();
                let where_clause = if generic_types.is_empty() {
                    quote! {}
                } else {
                    quote! { <#(#generic_types),*> }
                };

                let cloned_fields = self
                    .fields
                    .iter()
                    .filter(|a| a.processing == ArgProcessing::Default)
                    .cloned()
                    .collect_vec();
                let lets: Vec<TokenStream> =
                    Self::lets_for_copying_arguments(wrappers, &cloned_fields, false);

                let is_closed_method = self.get_is_closed_method_quote();

                vec![quote! {
                    #[inline]
                    pub fn new #where_clause(#(#new_args),*) -> Result<Self, AeronCError> {
                        #(#lets)*
                        // no constructor in c bindings
                        let r_constructor = ManagedCResource::new(
                            move |ctx_field| {
                                let inst = #type_name { #(#init_args),* };
                                let inner_ptr: *mut #type_name = Box::into_raw(Box::new(inst));
                                unsafe { *ctx_field = inner_ptr };
                                0
                            },
                            None,
                            true,
                            #is_closed_method
                        )?;

                        Ok(Self {
                            inner: CResource::OwnedOnHeap(std::rc::Rc::new(r_constructor)),
                        })
                    }

                    #zeroed_impl
                }]
            } else {
                vec![zeroed_impl]
            }
        } else {
            constructors
        }
    }

    fn lets_for_copying_arguments(
        wrappers: &BTreeMap<String, CWrapper>,
        arguments: &Vec<Arg>,
        include_let_statements: bool,
    ) -> Vec<TokenStream> {
        arguments
            .iter()
            .enumerate()
            .filter_map(|(_idx, arg)| {
                if arg.is_double_mut_pointer() {
                    None
                } else {
                    let arg_name = arg.as_ident();
                    let rtype = arg.as_type();

                    // check if I need to make copy of object for reference counting
                    let fields = if arg.is_single_mut_pointer()
                        && wrappers.contains_key(arg.c_type.split_whitespace().last().unwrap())
                    {
                        let arg_copy = format_ident!("{}_copy", arg.name);
                        quote! {
                            let #arg_copy = #arg_name.clone();
                        }
                    } else {
                        quote! {}
                    };

                    let return_type = ReturnType::new(arg.clone(), wrappers.clone());

                    if let ArgProcessing::StringWithLength(_args)
                    | ArgProcessing::ByteArrayWithLength(_args) =
                        &return_type.original.processing
                    {
                        return None;
                    }
                    if let ArgProcessing::Handler(args) = &return_type.original.processing {
                        let arg1 = args[0].as_ident();
                        let arg2 = args[1].as_ident();
                        let value = return_type.handle_rs_to_c_return(quote! { #arg_name }, false);

                        if value.is_empty() {
                            return None;
                        }

                        if include_let_statements {
                            return Some(quote! { #fields let (#arg1, #arg2)= (#value); });
                        } else {
                            return Some(fields);
                        }
                    }

                    let value = return_type.handle_rs_to_c_return(quote! { #arg_name }, false);
                    if value.is_empty() {
                        None
                    } else {
                        if include_let_statements {
                            Some(quote! { #fields let #arg_name: #rtype = #value; })
                        } else {
                            return Some(fields);
                        }
                    }
                }
            })
            .filter(|t| !t.is_empty())
            .collect()
    }

    fn constructor_fields(
        wrappers: &BTreeMap<String, CWrapper>,
        arguments: &Vec<Arg>,
        class_name: &String,
    ) -> Vec<TokenStream> {
        if class_name == "AeronAsyncDestination" {
            return vec![];
        }

        arguments
            .iter()
            .enumerate()
            .filter_map(|(_idx, arg)| {
                if arg.is_double_mut_pointer() {
                    None
                } else {
                    let arg_name = arg.as_ident();
                    let rtype = arg.as_type();
                    if arg.is_single_mut_pointer()
                        && wrappers.contains_key(arg.c_type.split_whitespace().last().unwrap())
                    {
                        let return_type = ReturnType::new(arg.clone(), wrappers.clone());
                        let return_type = return_type.get_new_return_type(false, false);

                        let arg_copy = format_ident!("_{}", arg.name);
                        Some(quote! {
                            #arg_copy: Option<#return_type>,
                        })
                    } else {
                        None
                    }
                }
            })
            .collect()
    }

    fn new_args(
        wrappers: &BTreeMap<String, CWrapper>,
        arguments: &Vec<Arg>,
        class_name: &String,
        set_none: bool,
    ) -> Vec<TokenStream> {
        if class_name == "AeronAsyncDestination" {
            return vec![];
        }

        arguments
            .iter()
            .enumerate()
            .filter_map(|(_idx, arg)| {
                if arg.is_double_mut_pointer() {
                    None
                } else {
                    let arg_name = arg.as_ident();
                    let rtype = arg.as_type();
                    if arg.is_single_mut_pointer()
                        && wrappers.contains_key(arg.c_type.split_whitespace().last().unwrap())
                    {
                        let arg_f = format_ident!("_{}", &arg.name);
                        let arg_copy = format_ident!("{}_copy", &arg.name);
                        if set_none {
                            Some(quote! {
                                #arg_f: None,
                            })
                        } else {
                            Some(quote! {
                                #arg_f: Some(#arg_copy),
                            })
                        }
                    } else {
                        None
                    }
                }
            })
            .collect()
    }

    fn find_close_method(&self, method: &Method) -> Option<&Method> {
        let mut close_method = None;

        // must have init, create or add method name
        if ["_init", "_create", "_add"]
            .iter()
            .all(|find| !method.fn_name.contains(find))
        {
            return None;
        }

        for name in ["_destroy", "_delete"] {
            let close_fn = format_ident!(
                "{}",
                method
                    .fn_name
                    .replace("_init", "_close")
                    .replace("_create", name)
                    .replace("_add_", "_remove_")
            );
            let method = self
                .methods
                .iter()
                .find(|m| close_fn.to_string().contains(&m.fn_name));
            if method.is_some() {
                close_method = method;
                break;
            }
        }
        close_method
    }

    fn has_default_method(&self) -> bool {
        // AeronUriStringBuilder does not follow the normal convention so have additional check arg.is_single_mut_pointer() && m.fn_name.contains("_init_")
        let no_init_method = !self.methods.iter().any(|m| {
            m.arguments.iter().any(|arg| {
                arg.is_double_mut_pointer()
                    || (arg.is_single_mut_pointer() && m.fn_name.contains("_init_"))
            })
        });

        no_init_method
            && !self.fields.iter().any(|arg| arg.name.starts_with("_"))
            && !self.fields.is_empty()
    }
}

fn get_docs(
    docs: &BTreeSet<String>,
    wrappers: &BTreeMap<String, CWrapper>,
    arguments: Option<&Vec<TokenStream>>,
) -> Vec<TokenStream> {
    let mut first_param = true;
    docs.iter()
        .flat_map(|d| d.lines())
        .filter(|s| {
            arguments.is_none()
                || !s.contains("@param")
                || (s.contains("@param")
                    && arguments.unwrap().iter().any(|a| {
                        s.contains(
                            format!(" {}", a.to_string().split_whitespace().next().unwrap())
                                .as_str(),
                        )
                    }))
        })
        .map(|doc| {
            let mut doc = doc.to_string();

            if first_param && doc.contains("@param") {
                doc = format!("# Parameters\n{}", doc);
                first_param = false;
            }

            if doc.contains("@param") {
                doc = regex::Regex::new("@param\\s+([^ ]+)")
                    .unwrap()
                    .replace(doc.as_str(), "\n - `$1`")
                    .to_string();
            }

            doc = doc
                .replace("@return", "\n# Return\n")
                .replace("<p>", "\n")
                .replace("</p>", "\n");

            doc = wrappers.values().fold(doc, |acc, v| {
                acc.replace(&v.type_name, &format!("`{}`", v.class_name))
            });

            if doc.contains("@deprecated") {
                quote! {
                    #[deprecated]
                    #[doc = #doc]
                }
            } else {
                quote! {
                    #[doc = #doc]
                }
            }
        })
        .collect()
}

pub fn generate_handlers(handler: &mut CHandler, bindings: &CBinding) -> TokenStream {
    if handler
        .args
        .iter()
        .any(|arg| arg.is_primitive() && arg.is_mut_pointer())
    {
        return quote! {};
    }

    let fn_name = format_ident!("{}_callback", handler.type_name);
    let closure_fn_name = format_ident!("{}_callback_for_once_closure", handler.type_name);
    let doc_comments: Vec<TokenStream> = handler
        .docs
        .iter()
        .flat_map(|doc| doc.lines())
        .map(|line| quote! { #[doc = #line] })
        .collect();

    let closure = handler
        .args
        .iter()
        .find(|a| a.is_c_void())
        .unwrap()
        .name
        .clone();
    let closure_name = format_ident!("{}", closure);
    let closure_type_name = format_ident!("{}Callback", snake_to_pascal_case(&handler.type_name));
    let closure_return_type = handler.return_type.as_type();

    let logger_type_name = format_ident!("{}Logger", snake_to_pascal_case(&handler.type_name));

    let handle_method_name = format_ident!(
        "handle_{}",
        &handler.type_name[..handler.type_name.len() - 2]
    );

    let no_method_name = format_ident!(
        "no_{}_handler",
        &handler.type_name[..handler.type_name.len() - 2]
            .replace("_on_", "_")
            .replace("aeron_", "")
    );

    let args: Vec<TokenStream> = handler
        .args
        .iter()
        .map(|arg| {
            let arg_name = arg.as_ident();
            // do not need to convert as its calling hour handler
            let arg_type: Type = arg.as_type();
            quote! { #arg_name: #arg_type }
        })
        .filter(|t| !t.is_empty())
        .collect();

    let arg_names_for_logging: Vec<TokenStream> = handler
        .args
        .iter()
        .map(|arg| {
            let arg_name = arg.as_ident();
            quote! { format!("{} = {:?}", stringify!(#arg_name), #arg_name) }
        })
        .collect();

    let converted_args: Vec<TokenStream> = handler
        .args
        .iter()
        .filter_map(|arg| {
            let name = &arg.name;
            let arg_name = arg.as_ident();
            if name != &closure {
                let return_type = ReturnType::new(arg.clone(), bindings.wrappers.clone());
                Some(return_type.handle_c_to_rs_return(quote! {#arg_name}, false, false))
            } else {
                None
            }
        })
        .filter(|t| !t.is_empty())
        .collect();

    let closure_args: Vec<TokenStream> = handler
        .args
        .iter()
        .filter_map(|arg| {
            let name = &arg.name;
            if name == &closure {
                return None;
            }

            let return_type = ReturnType::new(arg.clone(), bindings.wrappers.clone());
            let type_name = return_type.get_new_return_type(false, false);
            let field_name = format_ident!("{}", name);
            if type_name.is_empty() {
                None
            } else {
                Some(quote! {
                    #field_name: #type_name
                })
            }
        })
        .filter(|t| !t.is_empty())
        .collect();

    let mut log_field_names = vec![];
    let closure_args_in_logger: Vec<TokenStream> = handler
        .args
        .iter()
        .filter_map(|arg| {
            let name = &arg.name;
            if name == &closure {
                return None;
            }

            let return_type = ReturnType::new(arg.clone(), bindings.wrappers.clone());
            let type_name = return_type.get_new_return_type(false, false);
            let field_name = format_ident!("{}", name);
            if type_name.is_empty() {
                None
            } else {
                log_field_names.push({
                    Some(quote! { format!("{} : {:?}", stringify!(#field_name), #field_name) })
                });

                Some(quote! {
                    #field_name: #type_name
                })
            }
        })
        .filter(|t| !t.is_empty())
        .collect();

    if log_field_names.is_empty() {
        log_field_names.push(Some(quote! { "" }));
    }

    let fn_mut_args: Vec<TokenStream> = handler
        .args
        .iter()
        .filter_map(|arg| {
            let name = &arg.name;
            if name == &closure {
                return None;
            }

            let return_type = ReturnType::new(arg.clone(), bindings.wrappers.clone());
            let type_name = return_type.get_new_return_type(false, false);
            if arg.is_single_mut_pointer() && arg.is_primitive() {
                let owned_type: Type =
                    parse_str(arg.c_type.split_whitespace().last().unwrap()).unwrap();
                return Some(quote! { #owned_type });
            } else {
                return Some(quote! {
                    #type_name
                });
            }
        })
        .filter(|t| !t.is_empty())
        .collect();

    handler.fn_mut_signature = quote! {
       FnMut(#(#fn_mut_args),*) -> #closure_return_type
    };
    handler.closure_type_name = quote! {
       #closure_type_name
    };

    let logger_return_type = if closure_return_type.to_token_stream().to_string().eq("()") {
        closure_return_type.clone().to_token_stream()
    } else {
        quote! {
            unimplemented!()
        }
    };

    let wrapper_closure_args: Vec<TokenStream> = handler
        .args
        .iter()
        .filter_map(|arg| {
            let name = &arg.name;
            if name == &closure {
                return None;
            }

            let field_name = format_ident!("{}", name);
            let return_type = ReturnType::new(arg.clone(), bindings.wrappers.clone())
                .get_new_return_type(false, false);
            if return_type.is_empty() {
                None
            } else {
                Some(quote! { #field_name })
            }
        })
        .filter(|t| !t.is_empty())
        .collect();

    quote! {
        #(#doc_comments)*
        ///
        ///
        /// _(note you must copy any arguments that you use afterwards even those with static lifetimes)_
        pub trait #closure_type_name {
            fn #handle_method_name(&mut self, #(#closure_args),*) -> #closure_return_type;
        }

        pub struct #logger_type_name;
        impl #closure_type_name for #logger_type_name {
            fn #handle_method_name(&mut self, #(#closure_args_in_logger),*) -> #closure_return_type {
                log::info!("{}({}\n)",
                    stringify!(#handle_method_name),
                    [#(#log_field_names),*].join(", "),
                );
                #logger_return_type
            }
        }

        unsafe impl Send for #logger_type_name {}
        unsafe impl Sync for #logger_type_name {}

        impl Handlers {
            /// No handler is set i.e. None with correct type
            pub fn #no_method_name() -> Option<&'static Handler<#logger_type_name>> {
                None::<&Handler<#logger_type_name>>
            }
        }

        // #[no_mangle]
        #[allow(dead_code)]
        #(#doc_comments)*
        unsafe extern "C" fn #fn_name<F: #closure_type_name>(
            #(#args),*
        ) -> #closure_return_type
        {
            #[cfg(debug_assertions)]
            if #closure_name.is_null() {
                unimplemented!("closure should not be null")
            }
            #[cfg(feature = "extra-logging")]
            {
                log::debug!("calling {}", stringify!(#handle_method_name));
            }
            #[cfg(feature = "log-c-bindings")]
            log::debug!(
                "{}({}\n)",
                stringify!(#fn_name),
                [#(#arg_names_for_logging),*].join(", ")
            );
            let closure: &mut F = &mut *(#closure_name as *mut F);
            closure.#handle_method_name(#(#converted_args),*)
        }

        // #[no_mangle]
        #[allow(dead_code)]
        #(#doc_comments)*
        unsafe extern "C" fn #closure_fn_name<F: FnMut(#(#fn_mut_args),*) -> #closure_return_type>(
            #(#args),*
        ) -> #closure_return_type
        {
            #[cfg(debug_assertions)]
            if #closure_name.is_null() {
                unimplemented!("closure should not be null")
            }
            #[cfg(feature = "extra-logging")]
            {
                log::debug!("calling {}", stringify!(#closure_fn_name));
            }
            #[cfg(feature = "log-c-bindings")]
            log::debug!(
                "{}({}\n)",
                stringify!(#closure_fn_name),
                [#(#arg_names_for_logging),*].join(", ")
            );
            let closure: &mut F = &mut *(#closure_name as *mut F);
            closure(#(#converted_args),*)
        }

    }
}

pub fn generate_rust_code(
    wrapper: &CWrapper,
    wrappers: &BTreeMap<String, CWrapper>,
    include_common_code: bool,
    include_clippy: bool,
    include_aeron_client_registering_resource_t: bool,
    closure_handlers: &Vec<CHandler>,
) -> TokenStream {
    let class_name = Ident::new(&wrapper.class_name, proc_macro2::Span::call_site());
    let type_name = Ident::new(&wrapper.type_name, proc_macro2::Span::call_site());

    let mut additional_outer_impls = vec![];

    let methods = wrapper.generate_methods(wrappers, closure_handlers, &mut additional_outer_impls);
    let mut constructor_fields = vec![];
    let mut new_ref_set_none = vec![];
    let constructor =
        wrapper.generate_constructor(wrappers, &mut constructor_fields, &mut new_ref_set_none);

    let async_impls = if wrapper.type_name.starts_with("aeron_async_")
        || wrapper.type_name.starts_with("aeron_archive_async_")
    {
        let new_method = wrapper
            .methods
            .iter()
            .find(|m| m.fn_name == wrapper.without_name);

        if let Some(new_method) = new_method {
            let main_type = &wrapper
                .type_name
                .replace("_async_", "_")
                .replace("_add_", "_");
            let main = get_possible_wrappers(main_type)
                .iter()
                .filter_map(|f| wrappers.get(f))
                .next()
                .expect(&format!("failed to find main type {}", main_type));

            let poll_method = main
                .methods
                .iter()
                .find(|m| m.fn_name == format!("{}_poll", wrapper.without_name))
                .unwrap();

            let main_class_name = format_ident!("{}", main.class_name);
            let async_class_name = format_ident!("{}", wrapper.class_name);
            let poll_method_name = format_ident!("{}_poll", wrapper.without_name);
            let new_method_name = format_ident!("{}", new_method.fn_name);

            let client_class = wrappers
                .get(
                    new_method
                        .arguments
                        .iter()
                        .skip(1)
                        .next()
                        .unwrap()
                        .c_type
                        .split_whitespace()
                        .last()
                        .unwrap(),
                )
                .unwrap();
            let client_type = format_ident!("{}", client_class.class_name);
            let client_type_method_name = format_ident!(
                "{}",
                new_method
                    .fn_name
                    .replace(&format!("{}_", client_class.without_name), "")
            );
            let client_type_method_name_without_async = format_ident!(
                "{}",
                new_method
                    .fn_name
                    .replace(&format!("{}_", client_class.without_name), "")
                    .replace("async_", "")
            );

            let init_args: Vec<TokenStream> = poll_method
                .arguments
                .iter()
                .enumerate()
                .filter_map(|(idx, arg)| {
                    if idx == 0 {
                        Some(quote! { ctx_field })
                    } else {
                        let arg_name = arg.as_ident();
                        let arg_name = ReturnType::new(arg.clone(), wrappers.clone())
                            .handle_rs_to_c_return(quote! { #arg_name }, false);
                        Some(quote! { #arg_name })
                    }
                })
                .filter(|t| !t.is_empty())
                .collect();

            let new_args: Vec<TokenStream> = poll_method
                .arguments
                .iter()
                .enumerate()
                .filter_map(|(idx, arg)| {
                    if idx == 0 {
                        None
                    } else {
                        let arg_name = arg.as_ident();
                        let arg_type = ReturnType::new(arg.clone(), wrappers.clone())
                            .get_new_return_type(false, true);
                        if arg_type.clone().into_token_stream().is_empty() {
                            None
                        } else {
                            Some(quote! { #arg_name: #arg_type })
                        }
                    }
                })
                .filter(|t| !t.is_empty())
                .collect();

            let async_init_args: Vec<TokenStream> = new_method
                .arguments
                .iter()
                .enumerate()
                .filter_map(|(idx, arg)| {
                    if idx == 0 {
                        Some(quote! { ctx_field })
                    } else {
                        let arg_name = arg.as_ident();
                        let arg_name = ReturnType::new(arg.clone(), wrappers.clone())
                            .handle_rs_to_c_return(quote! { #arg_name }, false);
                        Some(quote! { #arg_name })
                    }
                })
                .filter(|t| !t.is_empty())
                .collect();

            // Generate logging for async new method arguments (as token stream)
            let async_log_expr_tokens =
                CWrapper::generate_arg_logging(&new_method.arguments, &async_init_args);

            let generic_types: Vec<TokenStream> = new_method
                .arguments
                .iter()
                .flat_map(|arg| {
                    ReturnType::new(arg.clone(), wrappers.clone())
                        .method_generics_for_where()
                        .into_iter()
                })
                .collect_vec();
            let where_clause_async = if generic_types.is_empty() {
                quote! {}
            } else {
                quote! { <#(#generic_types),*> }
            };
            let generic_types: Vec<TokenStream> = poll_method
                .arguments
                .iter()
                .flat_map(|arg| {
                    ReturnType::new(arg.clone(), wrappers.clone())
                        .method_generics_for_where()
                        .into_iter()
                })
                .collect_vec();
            let where_clause_main = if generic_types.is_empty() {
                quote! {}
            } else {
                quote! { <#(#generic_types),*> }
            };
            let async_new_args: Vec<TokenStream> = new_method
                .arguments
                .iter()
                .enumerate()
                .filter_map(|(idx, arg)| {
                    if idx == 0 {
                        None
                    } else {
                        let arg_name = arg.as_ident();
                        let arg_type = ReturnType::new(arg.clone(), wrappers.clone())
                            .get_new_return_type(false, true);
                        if arg_type.clone().into_token_stream().is_empty() {
                            None
                        } else {
                            Some(quote! { #arg_name: #arg_type })
                        }
                    }
                })
                .filter(|t| !t.is_empty())
                .collect();

            let async_dependancies = async_new_args
                .iter()
                .filter(|a| {
                    a.to_string().contains(" : Aeron") || a.to_string().contains(" : & Aeron")
                })
                .map(|e| {
                    let var_name =
                        format_ident!("{}", e.to_string().split_whitespace().next().unwrap());
                    quote! {
                        result.inner.add_dependency(#var_name.clone());
                    }
                })
                .collect_vec();

            let async_new_args_for_client = async_new_args.iter().skip(1).cloned().collect_vec();

            let async_new_args_name_only: Vec<TokenStream> = new_method
                .arguments
                .iter()
                .enumerate()
                .filter_map(|(idx, arg)| {
                    if idx < 2 {
                        None
                    } else {
                        let arg_name = arg.as_ident();
                        let arg_type = ReturnType::new(arg.clone(), wrappers.clone())
                            .get_new_return_type(false, false);
                        if arg_type.clone().into_token_stream().is_empty() {
                            None
                        } else {
                            Some(quote! { #arg_name })
                        }
                    }
                })
                .filter(|t| !t.is_empty())
                .collect();

<<<<<<< HEAD
            let is_closed_method = wrapper.get_is_closed_method_quote();
=======
            // Generate logging for poll method arguments (as token stream)
            let poll_log_expr_tokens =
                CWrapper::generate_arg_logging(&poll_method.arguments, &init_args);

>>>>>>> 781983d9
            quote! {
                    impl #main_class_name {
                        #[inline]
                        pub fn new #where_clause_main (#(#new_args),*) -> Result<Self, AeronCError> {
                            let resource = ManagedCResource::new(
                                move |ctx_field| unsafe {
                                    #[cfg(feature = "log-c-bindings")]
                                    {
                                        let log_args = #poll_log_expr_tokens;
                                        log::info!("{}({})", stringify!(#poll_method_name), log_args);
                                    }
                                    #poll_method_name(#(#init_args),*)
                                },
                                None,
                                false,
                                None,
                            )?;
                            Ok(Self {
                                inner: CResource::OwnedOnHeap(std::rc::Rc::new(resource)),
                            })
                        }
                    }

                    impl #client_type {
                        #[inline]
                        pub fn #client_type_method_name #where_clause_async(&self, #(#async_new_args_for_client),*) -> Result<#async_class_name, AeronCError> {
                            let mut result =  #async_class_name::new(self, #(#async_new_args_name_only),*);
                            if let Ok(result) = &mut result {
                                result.inner.add_dependency(self.clone());
                            }

                            result
                        }
                    }

                    impl #client_type {
                        #[inline]
                        pub fn #client_type_method_name_without_async #where_clause_async(&self #(
                    , #async_new_args_for_client)*,  timeout: std::time::Duration) -> Result<#main_class_name, AeronCError> {
                            let start = std::time::Instant::now();
                            loop {
                                if let Ok(poller) = #async_class_name::new(self, #(#async_new_args_name_only),*) {
                                    while start.elapsed() <= timeout  {
                                      if let Some(result) = poller.poll()? {
                                          return Ok(result);
                                      }
                                    #[cfg(debug_assertions)]
                                    std::thread::sleep(std::time::Duration::from_millis(10));
                                  }
                                }
                            if start.elapsed() > timeout {
                                log::error!("failed async poll for {:?}", self);
                                return Err(AeronErrorType::TimedOut.into());
                            }
                            #[cfg(debug_assertions)]
                            std::thread::sleep(std::time::Duration::from_millis(10));
                          }
            }
                    }

                    impl #async_class_name {
                        #[inline]
                        pub fn new #where_clause_async (#(#async_new_args),*) -> Result<Self, AeronCError> {
                            let resource_async = ManagedCResource::new(
                                move |ctx_field| unsafe {
                                    #[cfg(feature = "log-c-bindings")]
                                    {
                                        let log_args = #async_log_expr_tokens;
                                        log::info!("{}({})", stringify!(#new_method_name), log_args);
                                    }
                                    #new_method_name(#(#async_init_args),*)
                                },
                                None,
                                false,
                                #is_closed_method,
                            )?;
                            let result = Self {
                                inner: CResource::OwnedOnHeap(std::rc::Rc::new(resource_async)),
                            };
                            #(#async_dependancies)*
                            Ok(result)
                        }

                        pub fn poll(&self) -> Result<Option<#main_class_name>, AeronCError> {

                            let mut result = #main_class_name::new(self);
                            if let Ok(result) = &mut result {
                                unsafe {
                                    for d in (&mut *self.inner.as_owned().unwrap().dependencies.get()).iter_mut() {
                                      result.inner.add_dependency(d.clone());
                                    }
                                    result.inner.as_owned().unwrap().auto_close.set(true);
                                }
                            }

                            match result {
                                Ok(result) => {Ok(Some(result))},
                                Err(AeronCError {code }) if code == 0 => {
                                  Ok(None) // try again
                                }
                                Err(e) => Err(e)
                            }
                        }

                        pub fn poll_blocking(&self, timeout: std::time::Duration) -> Result<#main_class_name, AeronCError> {
                            if let Some(result) = self.poll()? {
                                return Ok(result);
                            }

                            let time = std::time::Instant::now();
                            while time.elapsed() < timeout {
                                if let Some(result) = self.poll()? {
                                    return Ok(result);
                                }
                                #[cfg(debug_assertions)]
                                std::thread::sleep(std::time::Duration::from_millis(10));
                            }
                            log::error!("failed async poll for {:?}", self);
                            Err(AeronErrorType::TimedOut.into())
                        }
                    }
                                }
        } else {
            quote! {}
        }
    } else {
        quote! {}
    };

    let mut additional_impls = vec![];

    if let Some(close_method) = wrapper.get_close_method() {
        if !wrapper.methods.iter().any(|m| m.fn_name.contains("_init")) {
            let close_method_call = if close_method.arguments.len() > 1 {
                let ident = format_ident!("close_with_no_args");
                quote! {#ident}
            } else {
                let ident = format_ident!("{}", close_method.struct_method_name);
                quote! {#ident}
            };
            let is_closed_method = if wrapper.get_is_closed_method().is_some() {
                quote! { self.is_closed() }
            } else {
                quote! { false }
            };

            additional_impls.push(quote! {
                impl Drop for #class_name {
                    fn drop(&mut self) {
                        if let Some(inner) = self.inner.as_owned() {
                            if (inner.cleanup.is_none() ) && std::rc::Rc::strong_count(inner) == 1 && !inner.is_closed_already_called() {
                                if inner.auto_close.get() {
                                    log::info!("auto closing {}", stringify!(#class_name));
                                    let result = self.#close_method_call();
                                    log::debug!("result {:?}", result);
                                } else {
                                    #[cfg(feature = "extra-logging")]
                                    log::warn!("{} not closed", stringify!(#class_name));
                                }
                            }
                        }
                    }
                }
            });
        }
    }

    let common_code = if !include_common_code {
        quote! {}
    } else {
        TokenStream::from_str(COMMON_CODE).unwrap()
    };
    let warning_code = if !include_common_code {
        quote! {}
    } else {
        let mut code = String::new();

        if include_clippy {
            code.push_str(
                "        #![allow(non_upper_case_globals)]
        #![allow(non_camel_case_types)]
        #![allow(non_snake_case)]
        #![allow(clippy::all)]
        #![allow(unused_variables)]
        #![allow(unused_unsafe)]
",
            );
        }

        if include_aeron_client_registering_resource_t {
            code.push_str(
                "
                type aeron_client_registering_resource_t = aeron_client_registering_resource_stct;
",
            );
        }

        TokenStream::from_str(code.as_str()).unwrap()
    };
    let class_docs: Vec<TokenStream> = wrapper
        .docs
        .iter()
        .map(|doc| {
            quote! {
                #[doc = #doc]
            }
        })
        .collect();

    let mut debug_fields = vec![];
    let fields = wrapper.generate_fields(&wrappers, &mut debug_fields);

    let default_impl = if wrapper.has_default_method()
        && !constructor
            .iter()
            .map(|x| x.to_string())
            .join("")
            .trim()
            .is_empty()
    {
        // let default_method_call = if wrapper.has_any_methods() {
        //     quote! {
        //         #class_name::new_zeroed_on_heap()
        //     }
        //  } else {
        //     quote! {
        //         #class_name::new_zeroed_on_stack()
        //     }
        // };

        quote! {
            /// This will create an instance where the struct is zeroed, use with care
            impl Default for #class_name {
                fn default() -> Self {
                    #class_name::new_zeroed_on_heap()
                }
            }

            impl #class_name {
                /// Regular clone just increases the reference count of underlying count.
                /// `clone_struct` shallow copies the content of the underlying struct on heap.
                ///
                /// NOTE: if the struct has references to other structs these will not be copied
                ///
                /// Must be only used on structs which has no init/clean up methods.
                /// So its danagerous to use with Aeron/AeronContext/AeronPublication/AeronSubscription
                /// More intended for AeronArchiveRecordingDescriptor
                pub fn clone_struct(&self) -> Self {
                    let copy = Self::default();
                    copy.get_inner_mut().clone_from(self.deref());
                    copy
                }
            }
        }
    } else {
        quote! {}
    };

    let is_closed_method = wrapper.get_is_closed_method_quote();

    quote! {
        #warning_code

        #(#class_docs)*
        #[derive(Clone)]
        pub struct #class_name {
            inner: CResource<#type_name>,
            #(#constructor_fields)*
        }

        impl core::fmt::Debug for  #class_name {
            fn fmt(&self, f: &mut std::fmt::Formatter<'_>) -> std::fmt::Result {
                if self.inner.get().is_null() {
                    f.debug_struct(stringify!(#class_name))
                    .field("inner", &"null")
                    .finish()
                } else {
                    f.debug_struct(stringify!(#class_name))
                      .field("inner", &self.inner)
                      #(#debug_fields)*
                      .finish()
                }
            }
        }

        impl #class_name {
            #(#constructor)*
            #(#fields)*
            #(#methods)*

            #[inline(always)]
            pub fn get_inner(&self) -> *mut #type_name {
                self.inner.get()
            }

            #[inline(always)]
            pub fn get_inner_mut(&self) -> &mut #type_name {
                unsafe { &mut *self.inner.get() }
            }

            #[inline(always)]
            pub fn get_inner_ref(&self) -> & #type_name {
                unsafe { &*self.inner.get() }
            }
        }

        impl std::ops::Deref for #class_name {
            type Target = #type_name;

            fn deref(&self) -> &Self::Target {
                self.get_inner_ref()
            }
        }

        impl From<*mut #type_name> for #class_name {
            #[inline]
            fn from(value: *mut #type_name) -> Self {
                #class_name {
                    inner: CResource::Borrowed(value),
                    #(#new_ref_set_none)*
                }
            }
        }

        impl From<#class_name> for *mut #type_name {
            #[inline]
            fn from(value: #class_name) -> Self {
                value.get_inner()
            }
        }

        impl From<&#class_name> for *mut #type_name {
            #[inline]
            fn from(value: &#class_name) -> Self {
                value.get_inner()
            }
        }

        impl From<#class_name> for #type_name {
            #[inline]
            fn from(value: #class_name) -> Self {
                unsafe { *value.get_inner().clone() }
            }
        }

        impl From<*const #type_name> for #class_name {
            #[inline]
            fn from(value: *const #type_name) -> Self {
                #class_name {
                    inner: CResource::Borrowed(value as *mut #type_name),
                    #(#new_ref_set_none)*
                }
            }
        }

        impl From<#type_name> for #class_name {
            #[inline]
            fn from(value: #type_name) -> Self {
                #class_name {
                    inner: CResource::OwnedOnStack(MaybeUninit::new(value)),
                    #(#new_ref_set_none)*
                }
            }
        }

        #(#additional_impls)*

        #async_impls
        #default_impl
       #common_code
    }
}<|MERGE_RESOLUTION|>--- conflicted
+++ resolved
@@ -2149,14 +2149,10 @@
                 .filter(|t| !t.is_empty())
                 .collect();
 
-<<<<<<< HEAD
-            let is_closed_method = wrapper.get_is_closed_method_quote();
-=======
             // Generate logging for poll method arguments (as token stream)
             let poll_log_expr_tokens =
                 CWrapper::generate_arg_logging(&poll_method.arguments, &init_args);
 
->>>>>>> 781983d9
             quote! {
                     impl #main_class_name {
                         #[inline]
@@ -2231,7 +2227,7 @@
                                 },
                                 None,
                                 false,
-                                #is_closed_method,
+                                None,
                             )?;
                             let result = Self {
                                 inner: CResource::OwnedOnHeap(std::rc::Rc::new(resource_async)),
@@ -2253,7 +2249,7 @@
                             }
 
                             match result {
-                                Ok(result) => {Ok(Some(result))},
+                                Ok(result) => Ok(Some(result)),
                                 Err(AeronCError {code }) if code == 0 => {
                                   Ok(None) // try again
                                 }
