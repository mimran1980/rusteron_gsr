--- conflicted
+++ resolved
@@ -173,17 +173,8 @@
 }
 
 impl AeronFragmentHandlerCallback for PingRoundTripHandler {
-<<<<<<< HEAD
-    fn handle_aeron_fragment_handler(&mut self, buffer: &[u8], _header: AeronHeader) -> () {
-        let time = i64::from_le_bytes(
-            buffer[0..8]
-                .try_into()
-                .expect("Slice with incorrect length"),
-        );
-=======
     fn handle_aeron_fragment_handler(&mut self, buffer: &[u8], _header: AeronHeader) {
         let time = read_i64(buffer);
->>>>>>> 9bf040a8
         // // println!("ping received {} {:?}", time, buffer);
         let rtt = Aeron::nano_clock() - time;
         // // println!("RTT: {}", rtt);
@@ -208,13 +199,8 @@
     handler: &mut Handler<PingRoundTripHandler>,
 ) {
     let now = Aeron::nano_clock();
-<<<<<<< HEAD
-    buffer[0..8].copy_from_slice(&now.to_le_bytes());
-    while pong_publication.offer(&buffer, Handlers::no_reserved_value_supplier_handler()) < 0 {}
-=======
     write_i64(buffer, &now);
     while pong_publication.offer(buffer, Handlers::no_reserved_value_supplier_handler()) < 0 {}
->>>>>>> 9bf040a8
 
     while ping_subscription
         .poll(Some(handler), FRAGMENT_COUNT_LIMIT)
