[toolchain]
<<<<<<< HEAD
channel = "1.90.0"
=======
channel = "1.89.0"
>>>>>>> 049f89d4
components = ["rustfmt", "clippy", "rust-std"]
profile = "minimal"<|MERGE_RESOLUTION|>--- conflicted
+++ resolved
@@ -1,8 +1,4 @@
 [toolchain]
-<<<<<<< HEAD
-channel = "1.90.0"
-=======
 channel = "1.89.0"
->>>>>>> 049f89d4
 components = ["rustfmt", "clippy", "rust-std"]
 profile = "minimal"